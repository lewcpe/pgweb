services:
  postgres:
    image: pgvector/pgvector:pg16
    container_name: pgweb_test_postgres
    environment:
      POSTGRES_USER: test_admin
      POSTGRES_PASSWORD: test_password
      POSTGRES_DB: test_admin_db
    ports:
      - "5432:5432"
    healthcheck:
      test: ["CMD-SHELL", "pg_isready -U test_admin -d test_admin_db"]
      interval: 5s
      timeout: 5s
      retries: 10

  backend:
    image: ${BACKEND_IMAGE:-pgweb/pgweb-backend-test}
    build:
      context: ./backend
      dockerfile: Dockerfile
    container_name: pgweb_test_backend
    environment:
      PG_ADMIN_DSN: "postgres://test_admin:test_password@postgres:5432/test_admin_db?sslmode=disable"
      APP_DB_DSN: "postgres://test_admin:test_password@postgres:5432/test_admin_db?sslmode=disable"
      GIN_MODE: "release"
      SESSION_SECRET_KEY: "test-session-secret"
      PGWEB_TRUSTED_HEADER: "X-Forwarded-Email" # Add this line
    ports:
      - "8080:8080"
    depends_on:
      postgres:
        condition: service_healthy
    healthcheck:
      test: ["CMD", "wget", "--spider", "-q", "http://localhost:8080/health"]
      interval: 5s
      timeout: 5s
      retries: 10
      start_period: 10s

 
  frontend:
    build:
      context: ./frontend
      dockerfile: Dockerfile
    container_name: pgweb_frontend
    environment:
      - NEXT_PUBLIC_API_BASE_URL=http://localhost/api
    depends_on:
      - backend
    restart: unless-stopped

  nginx:
    image: nginx:latest
    container_name: pgweb_dev_nginx
    ports:
      - "80:80"
    volumes:
      - ./nginx.dev.conf:/etc/nginx/nginx.conf:ro
    depends_on:
      - backend
      - frontend

  backend-tests:
    container_name: pgweb_test_backend_tests
    build:
      context: ./backend
      dockerfile: Dockerfile.test
    environment:
      PG_ADMIN_DSN: "postgres://test_admin:test_password@postgres:5432/test_admin_db?sslmode=disable"
      PG_HOST: "postgres"
    depends_on:
<<<<<<< HEAD
      - cypress
=======
      postgres:
        condition: service_healthy
>>>>>>> 811b936a

  cypress:
    image: cypress/included:12.17.0
    container_name: pgweb_test_cypress
    environment:
      CYPRESS_BASE_URL: "http://nginx"
    working_dir: /e2e
    volumes:
      - ./tests/:/e2e
    depends_on:
      backend-tests:
        condition: service_completed_successfully
      frontend:
        condition: service_started
    command: --config-file cypress.config.js

    <|MERGE_RESOLUTION|>--- conflicted
+++ resolved
@@ -70,12 +70,7 @@
       PG_ADMIN_DSN: "postgres://test_admin:test_password@postgres:5432/test_admin_db?sslmode=disable"
       PG_HOST: "postgres"
     depends_on:
-<<<<<<< HEAD
       - cypress
-=======
-      postgres:
-        condition: service_healthy
->>>>>>> 811b936a
 
   cypress:
     image: cypress/included:12.17.0
