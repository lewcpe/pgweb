--- conflicted
+++ resolved
@@ -55,10 +55,9 @@
 
   frontend:
     build:
-<<<<<<< HEAD
-      context: ./frontend
-      dockerfile: Dockerfile.dev
-    container_name: pgweb_dev_frontend
+      context: ./frontend # Assuming frontend code is in a 'frontend' subdirectory
+      dockerfile: Dockerfile # Dockerfile for Vite/Svelte app
+    container_name: pgweb_frontend
     ports:
       - "3000:3000"
     volumes:
@@ -73,18 +72,12 @@
   nginx:
     image: nginx:latest
     container_name: pgweb_dev_nginx
-=======
-      context: ./frontend # Assuming frontend code is in a 'frontend' subdirectory
-      dockerfile: Dockerfile # Dockerfile for Vite/Svelte app
-    container_name: pgweb_frontend
->>>>>>> 9b4c5bf1
     ports:
-      - "80:80"   # Host 5173 maps to Nginx container port 80
-                 # The frontend Dockerfile currently uses Nginx on port 80.
-                 # So this should map host 5173 to container 80 if using Nginx.
+      - "80:80"
     volumes:
-      - ./nginx.dev.conf:/etc/nginx/nginx.conf
-      - ./frontend/public:/etc/nginx/html
+      - ./nginx.dev.conf:/etc/nginx/nginx.conf:ro
     depends_on:
-      - backend
-    restart: unless-stopped+      frontend:
+        condition: service_started
+      backend:
+        condition: service_healthy