--- conflicted
+++ resolved
@@ -113,11 +113,6 @@
 				pgUserRoutes.POST("", handlers.CreatePGUserHandler)
 				pgUserRoutes.GET("", handlers.ListPGUsersHandler)
 				pgUserRoutes.POST("/:pg_user_id/regenerate-password", handlers.RegeneratePGPasswordHandler)
-<<<<<<< HEAD
-				// TODO: Add route for DELETING a PG user
-=======
-				// pgUserRoutes.DELETE("/:pg_user_id", handlers.DeletePGUserHandler)
->>>>>>> 9b4c5bf1
 				pgUserRoutes.DELETE("/:pg_user_id", handlers.DeletePGUserHandler)
 			}
 		}
